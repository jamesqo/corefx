--- conflicted
+++ resolved
@@ -8,15 +8,6 @@
   <PropertyGroup Condition="'$(Configuration)|$(Platform)' == 'Windows_NT_Debug|AnyCPU'" />
   <PropertyGroup Condition="'$(Configuration)|$(Platform)' == 'Windows_NT_Release|AnyCPU'" />
   <ItemGroup>
-<<<<<<< HEAD
-=======
-    <ProjectReference Include="..\pkg\System.Security.Cryptography.Csp.pkgproj">
-      <Project>{3B7F91D7-0677-40CA-B4E7-D4E09D89A74E}</Project>
-      <Name>System.Security.Cryptography.Csp</Name>
-    </ProjectReference>
-  </ItemGroup>
-  <ItemGroup>
->>>>>>> 05ae65fd
     <Compile Include="CspParametersTests.cs" />
     <Compile Include="ImportExportCspBlob.cs" />
     <Compile Include="RSACryptoServiceProviderBackCompat.cs" />
