{
  "dependencies": {
<<<<<<< HEAD
    "Microsoft.NETCore.Platforms": "1.0.2-beta-24512-01",
    "System.Collections": "4.0.10",
    "System.Diagnostics.Debug": "4.0.10",
    "System.Diagnostics.Tools": "4.0.0",
    "System.Globalization": "4.0.10",
    "System.IO": "4.0.10",
    "System.Resources.ResourceManager": "4.0.0",
    "System.Runtime": "4.0.20",
    "System.Runtime.Extensions": "4.0.10",
    "System.Threading": "4.0.10",
    "System.Xml.ReaderWriter": "4.0.10",
    "System.Xml.XmlDocument": "4.0.0",
    "System.Xml.XPath": "4.0.0"
=======
    "Microsoft.NETCore.Platforms": "4.3.0-beta-devapi-24512-01",
    "System.Collections": "4.3.0-beta-devapi-24512-01",
    "System.Collections.NonGeneric": "4.3.0-beta-devapi-24512-01",
    "System.Collections.Specialized": "4.3.0-beta-devapi-24512-01",
    "System.Diagnostics.Debug": "4.3.0-beta-devapi-24512-01",
    "System.Diagnostics.Tools": "4.3.0-beta-devapi-24512-01",
    "System.Diagnostics.TraceSource": "4.3.0-beta-devapi-24512-01",
    "Microsoft.Win32.Registry": "4.3.0-beta-devapi-24512-01",
    "System.Threading.Tasks.Extensions": "4.3.0-beta-devapi-24512-01",
    "System.ComponentModel.TypeConverter": "4.3.0-beta-devapi-24512-01",
    "System.Data.Common": "4.3.0-beta-devapi-24512-01",
    "System.Console": "4.3.0-beta-devapi-24512-01",
    "System.Globalization": "4.3.0-beta-devapi-24512-01",
    "System.IO": "4.3.0-beta-devapi-24512-01",
    "System.IO.FileSystem": "4.3.0-beta-devapi-24512-01",
    "System.Reflection.TypeExtensions": "4.3.0-beta-devapi-24512-01",
    "System.Resources.ResourceManager": "4.3.0-beta-devapi-24512-01",
    "System.Runtime": "4.3.0-beta-devapi-24512-01",
    "System.Runtime.Extensions": "4.3.0-beta-devapi-24512-01",
    "System.Threading": "4.3.0-beta-devapi-24512-01",
    "System.Xml.ReaderWriter": "4.3.0-beta-devapi-24512-01",
    "System.Xml.XmlDocument": "4.3.0-beta-devapi-24512-01",
    "System.Xml.XPath": "4.3.0-beta-devapi-24512-01"
>>>>>>> 5f43b863
  },
  "frameworks": {
    "netstandard1.3": {
      "imports": [
        "dotnet5.4"
      ]
    }
  }
}<|MERGE_RESOLUTION|>--- conflicted
+++ resolved
@@ -1,20 +1,5 @@
 {
   "dependencies": {
-<<<<<<< HEAD
-    "Microsoft.NETCore.Platforms": "1.0.2-beta-24512-01",
-    "System.Collections": "4.0.10",
-    "System.Diagnostics.Debug": "4.0.10",
-    "System.Diagnostics.Tools": "4.0.0",
-    "System.Globalization": "4.0.10",
-    "System.IO": "4.0.10",
-    "System.Resources.ResourceManager": "4.0.0",
-    "System.Runtime": "4.0.20",
-    "System.Runtime.Extensions": "4.0.10",
-    "System.Threading": "4.0.10",
-    "System.Xml.ReaderWriter": "4.0.10",
-    "System.Xml.XmlDocument": "4.0.0",
-    "System.Xml.XPath": "4.0.0"
-=======
     "Microsoft.NETCore.Platforms": "4.3.0-beta-devapi-24512-01",
     "System.Collections": "4.3.0-beta-devapi-24512-01",
     "System.Collections.NonGeneric": "4.3.0-beta-devapi-24512-01",
@@ -38,7 +23,6 @@
     "System.Xml.ReaderWriter": "4.3.0-beta-devapi-24512-01",
     "System.Xml.XmlDocument": "4.3.0-beta-devapi-24512-01",
     "System.Xml.XPath": "4.3.0-beta-devapi-24512-01"
->>>>>>> 5f43b863
   },
   "frameworks": {
     "netstandard1.3": {
