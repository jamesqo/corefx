--- conflicted
+++ resolved
@@ -88,11 +88,7 @@
 
         public int GetRelativeVirtualAddress()
         {
-<<<<<<< HEAD
-            uint fieldRvaRowId = _reader.FieldRvaTable.FindFieldRvaRowId(Handle.RowId);
-=======
             int fieldRvaRowId = _reader.FieldRvaTable.FindFieldRvaRowId(Handle.RowId);
->>>>>>> e8f04ced
             if (fieldRvaRowId == 0)
             {
                 return 0;
