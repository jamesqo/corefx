--- conflicted
+++ resolved
@@ -4,8 +4,7 @@
       "dependencies": {
         "Microsoft.NETCore.Platforms": "1.0.1",
         "System.Runtime": "4.0.20",
-<<<<<<< HEAD
-        "System.Runtime.Serialization.Primitives": "4.1.1-rc4-24209-03",
+        "System.Runtime.Serialization.Primitives": "4.1.1",
         "System.Collections.NonGeneric": "4.0.0",
         "System.Collections.Specialized": "4.0.1",
         "System.Diagnostics.TraceSource": "4.0.0",
@@ -15,12 +14,10 @@
         "System.Data.Common": "4.1.0",
         "System.Console": "4.0.0",
         "System.ComponentModel.TypeConverter": "4.0.0",
-        "Microsoft.Win32.Registry": "4.0.0",
-=======
-        "System.Runtime.Serialization.Primitives": "4.1.1",
->>>>>>> df5752a9
+        "Microsoft.Win32.Registry": "4.0.1-beta-24322-03",
         "System.Reflection": "4.0.10",
-        "System.Reflection.TypeExtensions": "4.0.0"
+        "System.Reflection.TypeExtensions": "4.0.0",
+        "System.Threading.Tasks.Extensions": "4.1.0-beta-24322-03"
       },
       "imports": [
         "dotnet5.4"
