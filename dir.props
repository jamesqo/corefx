﻿<?xml version="1.0" encoding="utf-8"?>
<Project ToolsVersion="14.0" DefaultTargets="Build" xmlns="http://schemas.microsoft.com/developer/msbuild/2003">
  <Import Condition="Exists('..\dir.props')" Project="..\dir.props" />

  <!-- We shipped assembly file version 4.6.x up until the end of rc3.  Version assembly as
        4.6.x to ensure compatability in Visual Studio for an in-place update. -->
  <PropertyGroup>
    <MajorVersion>4</MajorVersion>
    <MinorVersion>6</MinorVersion>
  </PropertyGroup>

  <!--
    $(OS) is set to Unix/Windows_NT. This comes from an environment variable on Windows and MSBuild on Unix.
  -->
  <PropertyGroup>
    <!-- Temp change to make OS X build behave as a Linux build -->
    <OsEnvironment Condition="'$(OsEnvironment)'=='' AND '$(OS)'=='OSX'">Unix</OsEnvironment>
    <OsEnvironment Condition="'$(OsEnvironment)'==''">$(OS)</OsEnvironment>
  </PropertyGroup>

  <Import Condition="Exists('$(MSBuildProjectDirectory)/Configurations.props')" Project="$(MSBuildProjectDirectory)/Configurations.props" />

  <PropertyGroup>
    <InputOSGroup Condition="'$(InputOSGroup)'==''">$(OSEnvironment)</InputOSGroup>
  </PropertyGroup>

  <!-- Informs build tools to apply .NET Framework metadata if not a test project -->
  <PropertyGroup>
    <IsDotNetFrameworkProductAssembly>true</IsDotNetFrameworkProductAssembly>
  </PropertyGroup>

  <PropertyGroup>
    <BuildToolsTargets45 Condition="'$(OsEnvironment)'=='Windows_NT'">true</BuildToolsTargets45>
  </PropertyGroup>
  
  <!-- Common repo directories -->
  <PropertyGroup>
    <ProjectDir>$(MSBuildThisFileDirectory)</ProjectDir>
    <SourceDir>$(ProjectDir)src\</SourceDir>

    <!-- Output directories -->
    <BinDir Condition="'$(BinDir)'==''">$(ProjectDir)bin/</BinDir>

    <ObjDir Condition="'$(ObjDir)'==''">$(BinDir)obj/</ObjDir>
    <BaseIntermediateOutputPath Condition="'$(BaseIntermediateOutputPath)'==''">$(ObjDir)</BaseIntermediateOutputPath>
    <TestWorkingDir Condition="'$(TestWorkingDir)'==''">$(BinDir)tests/</TestWorkingDir>
    <PackageOutputRoot Condition="'$(PackageOutputRoot)'=='' and '$(NonShippingPackage)' == 'true'">$(BinDir)packages_noship/</PackageOutputRoot>
    <PackageOutputRoot Condition="'$(PackageOutputRoot)'==''">$(BinDir)packages/</PackageOutputRoot>

    <!-- Input Directories -->
    <PackagesDir Condition="'$(PackagesDir)'==''">$(ProjectDir)packages/</PackagesDir>
    
    <!-- Temporarily outside BinDir -->
    <PackageInstallPath>$(ProjectDir)bin.localpkg/</PackageInstallPath>
    
    <ToolsDir Condition="'$(UseToolRuntimeForToolsDir)'=='true'">$(ToolRuntimePath)</ToolsDir>
    <ToolsDir Condition="'$(ToolsDir)'==''">$(ProjectDir)Tools/</ToolsDir>
    <ToolRuntimePath Condition="'$(ToolRuntimePath)'==''">$(ToolsDir)</ToolRuntimePath>

    <!-- needs to be defined all the time to avoid indexing every file from the root -->
    <GeneratedProjectJsonDir>$(ObjDir)generated</GeneratedProjectJsonDir>

    <CodeAnalysisRuleset>$(MSBuildThisFileDirectory)CodeAnalysis.ruleset</CodeAnalysisRuleset>
  </PropertyGroup>

  <!-- Temporarily enable local build of tools -->
  <Import Project="$(SourceDir)Tools\corefxTools.props" />

  <Import Project="$(ToolRuntimePath)BuildVersion.targets" Condition="Exists('$(ToolRuntimePath)BuildVersion.targets')" />

  <PropertyGroup>
    <GenFacadesArgs>-ignoreBuildAndRevisionMismatch</GenFacadesArgs>
  </PropertyGroup>

  <!-- Import Build tools common props file where repo-independent properties are found -->
  <Import Project="$(ToolsDir)Build.Common.props" Condition="Exists('$(ToolsDir)Build.Common.props')" />

  <Import Project="$(MSBuildThisFileDirectory)targetingpacks.props" />

  <!-- Enable the analyzers for this repo -->
  <PropertyGroup>
    <EnableDotnetAnalyzers Condition="'$(EnableDotnetAnalyzers)'==''">true</EnableDotnetAnalyzers>
  </PropertyGroup>

  <!-- Provides package dependency version properties and verification/auto-upgrade configuration -->
  <Import Project="$(MSBuildThisFileDirectory)dependencies.props" />

  <!-- Explicitly setting
       - SupportsUWP to true when TargetGroup is uap101*. This will enable the correct pinvoke checker to be picked
       - BlockReflectionAttribute to true. This will enable injecting BlockReflectionAttribute.cs into the compile target.
       TODO: Both of these properties are being set in buildtools targets, however they need to be updated to reflect uap101 changes.
  -->
  <PropertyGroup Condition="'$(TargetGroup)' == 'uap101' or '$(TargetGroup)' == 'uap101aot'">
    <SupportsUWP>true</SupportsUWP>
    <BlockReflectionAttribute>true</BlockReflectionAttribute>
  </PropertyGroup>

  <!-- Import packaging props -->
  <Import Project="$(MSBuildThisFileDirectory)Packaging.props"/>

  <!-- list of nuget package sources passed to dnu -->
  <ItemGroup Condition="'$(ExcludeInternetFeeds)' != 'true'">
    <!-- Example to consume local CoreCLR package:
         /t:BatchRestorePackages /p:OverridePackageSource=C:\coreclr\bin\Product\Windows_NT.x64.Debug\.nuget\pkg
    -->
    <DnuSourceList Include="$(OverridePackageSource)" />
    <DnuSourceList Condition="'$(BuildTestsAgainstPackages)' == 'true'" Include="$(PackagesDrops)" />
    <!-- Need to escape double forward slash (%2F) or MSBuild will normalize to one slash on Unix. -->
    <!-- Including buildtools to pull in TestSuite packages and repackaged xunit dependencies-->
    <DnuSourceList Include="https:%2F%2Fdotnet.myget.org/F/dotnet-buildtools/api/v3/index.json" />
    <DnuSourceList Include="https:%2F%2Fdotnet.myget.org/F/dotnet-core/api/v3/index.json" />
    <DnuSourceList Include="https:%2F%2Fwww.nuget.org/api/v2/" />
  </ItemGroup>
  
  <ItemGroup>
    <DnuSourceList Condition="'$(BuildTestsAgainstPackages)' == 'true'  and '$(RestoreForTestsAgainstPackagesOnly)' == 'true'" Include="$(PackageInstallPath)" />
  </ItemGroup>
  
  <!-- This is the directory where we dynamically generate project.json's for our test build package dependencies -->
  <PropertyGroup Condition="'$(BuildTestsAgainstPackages)' == 'true'">
    <BuildTestsAgainstPackagesIdentityRegex>$(CoreFxVersionsIdentityRegex)</BuildTestsAgainstPackagesIdentityRegex>
    <SkipVerifyPackageVersions>true</SkipVerifyPackageVersions>
  </PropertyGroup>

 
  <!-- When restoring test projects with generated project.json's (during build.cmd), only restore using local packages -->
  <PropertyGroup Condition="'$(RestoreForTestsAgainstPackagesOnly)' == 'true'">
    <ExcludeInternetFeeds Condition="'$(ExcludeInternetFeeds)' == ''">true</ExcludeInternetFeeds>
    <ExcludeNonTestRestores Condition="'$(ExcludeNonTestRestores)' == ''">true</ExcludeNonTestRestores>
  </PropertyGroup>
  
  <!-- list of directories to perform batch restore -->
  <ItemGroup>
    <DnuRestoreDir Include="$(MSBuildThisFileDirectory)src/" />
    <DnuRestoreDir Condition="'$(ExcludeNonTestRestores)' != 'true'" Include="$(MSBuildThisFileDirectory)pkg/" />
    <DnuRestoreDir Condition="'$(ExcludeNonTestRestores)' != 'true'" Include="$(MSBuildThisFileDirectory)layout" />
    <DnuRestoreDir Condition="'$(BuildTestsAgainstPackages)' == 'true'" Include="$(GeneratedProjectJsonDir)/" />
  </ItemGroup>

  <PropertyGroup>
    <DnxPackageDir Condition="'$(DnxPackageDir)'==''">$(PackagesDir)/$(DnxPackageName)/</DnxPackageDir>
    <DnuToolPath Condition="'$(DnuToolPath)'=='' and '$(OsEnvironment)'!='Unix'">$(DnxPackageDir)/bin/dnu.cmd</DnuToolPath>
    <DnuToolPath Condition="'$(DnuToolPath)'=='' and '$(OsEnvironment)'=='Unix'">$(DnxPackageDir)/bin/dnu</DnuToolPath>
    <DotnetToolCommand Condition="'$(DotnetToolCommand)' == '' and '$(OsEnvironment)'!='Unix'">$(DotnetCliPath)dotnet.exe</DotnetToolCommand>
    <DotnetToolCommand Condition="'$(DotnetToolCommand)' == '' and '$(OsEnvironment)'=='Unix'">$(DotnetCliPath)dotnet</DotnetToolCommand>
    <DnuToolPath>$(DotnetToolCommand)</DnuToolPath>

    <DnuRestoreSource>@(DnuSourceList -> '--source %(Identity)', ' ')</DnuRestoreSource>

    <DnuRestoreCommand>"$(DnuToolPath)"</DnuRestoreCommand>
    <DnuRestoreCommand>$(DnuRestoreCommand) restore</DnuRestoreCommand>
    
    <DnuRestoreCommandForBuildTestsAgainstPackages Condition="'$(BuildTestsAgainstPackages)' == 'true' and '$(RestoreForTestsAgainstPackagesOnly)' == 'true'">$(DnuRestoreCommand) --packages "$(PackageInstallPath)" --source $(PackagesDir)</DnuRestoreCommandForBuildTestsAgainstPackages>
    
    <DnuRestoreCommand Condition="'$(ParallelRestore)'=='true'">$(DnuRestoreCommand) --parallel</DnuRestoreCommand>
    <DnuRestoreCommand Condition="'$(UseNuGetHttpCache)'!='true'">$(DnuRestoreCommand) --no-cache</DnuRestoreCommand>
    <DnuRestoreCommand>$(DnuRestoreCommand) --packages "$(PackagesDir.TrimEnd('/\'.ToCharArray()))" $(DnuRestoreSource)</DnuRestoreCommand>
    <DnuRestoreCommand Condition="'$(LockDependencies)' == 'true'">$(DnuRestoreCommand) --lock</DnuRestoreCommand>
    <DnuRestoreCommand Condition="'$(NuGetConfigPath)'!=''">$(DnuRestoreCommand) --configfile $(NuGetConfigPath)</DnuRestoreCommand>
    
    <DnuRestoreCommand Condition="'$(BuildTestsAgainstPackages)' == 'true' and '$(RestoreForTestsAgainstPackagesOnly)' == 'true'">$(DnuRestoreCommandForBuildTestsAgainstPackages)</DnuRestoreCommand>
  </PropertyGroup>

  <PropertyGroup>
    <!-- By default make all libraries to be AnyCPU but individual projects can override it if they need to -->
    <Platform>AnyCPU</Platform>
    <OutputType>Library</OutputType>
    <RunApiCompat>true</RunApiCompat>
  </PropertyGroup>

  <PropertyGroup>
    <ArchGroup Condition="'$(ArchGroup)'==''">x64</ArchGroup>
    <BuildConfiguration_OSGroup>$(OS)</BuildConfiguration_OSGroup>
    <BuildConfiguration_OSGroup Condition="'$(OSGroup)' != ''">$(OSGroup)</BuildConfiguration_OSGroup>
    <BuildConfiguration_ConfigurationGroup>Debug</BuildConfiguration_ConfigurationGroup>
    <BuildConfiguration_ConfigurationGroup Condition="'$(ConfigurationGroup)' != ''">$(ConfigurationGroup)</BuildConfiguration_ConfigurationGroup>
    <BuildConfiguration Condition="'$(BuildConfiguration)' == ''">netcoreapp-$(BuildConfiguration_OSGroup)-$(BuildConfiguration_ConfigurationGroup)-$(ArchGroup)</BuildConfiguration>

    <BuildConfigurationImportFile>$(ToolsDir)/configuration/configuration.props</BuildConfigurationImportFile>
  </PropertyGroup>

  <Import Project="$(BuildConfigurationImportFile)" Condition="Exists('$(BuildConfigurationImportFile)')" />

  <!-- Set up Default symbol and optimization for Configuration -->
  <Choose>
    <When Condition="'$(ConfigurationGroup)'=='Debug'">
      <PropertyGroup>
        <DebugSymbols Condition="'$(DebugSymbols)' == ''">true</DebugSymbols>
        <Optimize Condition="'$(Optimize)' == ''">false</Optimize>
        <DebugType Condition="'$(DebugType)' == ''">full</DebugType>
        <DefineConstants>$(DefineConstants),DEBUG,TRACE</DefineConstants>
      </PropertyGroup>
    </When>
    <When Condition="'$(ConfigurationGroup)' == 'Release'">
      <PropertyGroup>
        <DebugSymbols Condition="'$(DebugSymbols)' == ''">true</DebugSymbols>
        <Optimize Condition="'$(Optimize)' == ''">true</Optimize>
        <DebugType Condition="'$(DebugType)' == ''">pdbonly</DebugType>
        <DefineConstants>$(DefineConstants),TRACE</DefineConstants>
      </PropertyGroup>
    </When>
<<<<<<< HEAD
    <When Condition="'$(ConfigurationGroup)' == 'Release'">
=======
    <Otherwise>
      <PropertyGroup>
        <ConfigurationErrorMsg>$(ConfigurationErrorMsg);Unknown ConfigurationGroup [$(ConfigurationGroup)] specificed in your project.</ConfigurationErrorMsg>
      </PropertyGroup>
    </Otherwise>
  </Choose>

  <!-- initialize all the targets variables to false as they should only be set below -->
  <PropertyGroup>
    <TargetsWindows>false</TargetsWindows>
    <TargetsUnix>false</TargetsUnix>
    <TargetsLinux>false</TargetsLinux>
    <TargetsOSX>false</TargetsOSX>
    <TargetsFreeBSD>false</TargetsFreeBSD>
    <TargetsNetBSD>false</TargetsNetBSD>
  </PropertyGroup>

  <!-- Setup properties per OSGroup -->
  <Choose>
    <When Condition="'$(OSGroup)'=='AnyOS'">
      <PropertyGroup>
      </PropertyGroup>
    </When>
    <When Condition="'$(OSGroup)'=='Windows_NT'">
      <PropertyGroup>
        <TargetsWindows>true</TargetsWindows>
        <PackageTargetRuntime>win</PackageTargetRuntime>
        <UseWin32Apis>true</UseWin32Apis>
      </PropertyGroup>
    </When>
    <When Condition="'$(OSGroup)'=='Unix'">
      <PropertyGroup>
        <TargetsUnix>true</TargetsUnix>
        <PackageTargetRuntime>unix</PackageTargetRuntime>
      </PropertyGroup>
    </When>
    <When Condition="'$(OSGroup)'=='Linux'">
      <PropertyGroup>
        <TargetsUnix>true</TargetsUnix>
        <TargetsLinux>true</TargetsLinux>
        <PackageTargetRuntime>linux</PackageTargetRuntime>
      </PropertyGroup>
    </When>
    <When Condition="'$(OSGroup)'=='OSX'">
      <PropertyGroup>
        <TargetsUnix>true</TargetsUnix>
        <TargetsOSX>true</TargetsOSX>
        <PackageTargetRuntime>osx</PackageTargetRuntime>
      </PropertyGroup>
    </When>
    <When Condition="'$(OSGroup)'=='FreeBSD'">
      <PropertyGroup>
        <TargetsUnix>true</TargetsUnix>
        <TargetsFreeBSD>true</TargetsFreeBSD>
      </PropertyGroup>
    </When>
    <When Condition="'$(OSGroup)'=='NetBSD'">
      <PropertyGroup>
        <TargetsUnix>true</TargetsUnix>
        <TargetsNetBSD>true</TargetsNetBSD>
      </PropertyGroup>
    </When>
    <Otherwise>
      <PropertyGroup>
        <ConfigurationErrorMsg>$(ConfigurationErrorMsg);Unknown OSGroup [$(OSGroup)] specificed in your project.</ConfigurationErrorMsg>
      </PropertyGroup>
    </Otherwise>
  </Choose>

  <PropertyGroup>
    <TargetsUnknownUnix Condition="'$(TargetsUnix)' == 'true' AND '$(OSGroup)' != 'Unix' AND '$(OSGroup)' != 'FreeBSD' AND '$(OSGroup)' != 'Linux' AND '$(OSGroup)' != 'NetBSD' AND '$(OSGroup)' != 'OSX'">true</TargetsUnknownUnix>
  </PropertyGroup>

  <!-- Setup properties per TargetGroup -->
  <Choose>
    <When Condition="'$(TargetGroup)'==''">
      <PropertyGroup>
      </PropertyGroup>
    </When>
    <When Condition="'$(TargetGroup)'=='netcore50'">
      <PropertyGroup>
        <PackageTargetFramework>netcore50</PackageTargetFramework>
        <TargetingPackNugetPackageId>Microsoft.TargetingPack.Private.NetNative</TargetingPackNugetPackageId>
        <NuGetTargetMoniker>.NETCore,Version=v5.0</NuGetTargetMoniker>
      </PropertyGroup>
    </When>
    <When Condition="'$(TargetGroup)'=='netcore50aot'">
      <PropertyGroup>
        <PackageTargetFramework>netcore50</PackageTargetFramework>
        <PackageTargetRuntime>aot</PackageTargetRuntime>
        <TargetingPackNugetPackageId>Microsoft.TargetingPack.Private.NetNative</TargetingPackNugetPackageId>
        <NuGetTargetMoniker>.NETCore,Version=v5.0</NuGetTargetMoniker>
      </PropertyGroup>
    </When>
    <When Condition="'$(TargetGroup)'=='netstandard1.0'">
      <PropertyGroup>
        <PackageTargetFramework>netstandard1.0</PackageTargetFramework>
        <NuGetTargetMoniker>.NETStandard,Version=v1.0</NuGetTargetMoniker>
      </PropertyGroup>
    </When>
    <When Condition="'$(TargetGroup)'=='netstandard1.1'">
      <PropertyGroup>
        <PackageTargetFramework>netstandard1.1</PackageTargetFramework>
        <NuGetTargetMoniker>.NETStandard,Version=v1.1</NuGetTargetMoniker>
      </PropertyGroup>
    </When>
    <When Condition="'$(TargetGroup)'=='netstandard1.2'">
      <PropertyGroup>
        <PackageTargetFramework>netstandard1.2</PackageTargetFramework>
        <NuGetTargetMoniker>.NETStandard,Version=v1.2</NuGetTargetMoniker>
      </PropertyGroup>
    </When>
    <When Condition="'$(TargetGroup)'=='netstandard1.3'">
      <PropertyGroup>
        <PackageTargetFramework>netstandard1.3</PackageTargetFramework>
        <NuGetTargetMoniker>.NETStandard,Version=v1.3</NuGetTargetMoniker>
      </PropertyGroup>
    </When>
    <When Condition="'$(TargetGroup)'=='netstandard1.4'">
      <PropertyGroup>
        <PackageTargetFramework>netstandard1.4</PackageTargetFramework>
        <NuGetTargetMoniker>.NETStandard,Version=v1.4</NuGetTargetMoniker>
      </PropertyGroup>
    </When>
    <When Condition="'$(TargetGroup)'=='netstandard1.5'">
      <PropertyGroup>
        <PackageTargetFramework>netstandard1.5</PackageTargetFramework>
        <NuGetTargetMoniker>.NETStandard,Version=v1.5</NuGetTargetMoniker>
      </PropertyGroup>
    </When>
    <When Condition="'$(TargetGroup)'=='netstandard1.6'">
      <PropertyGroup>
        <PackageTargetFramework>netstandard1.6</PackageTargetFramework>
        <NuGetTargetMoniker>.NETStandard,Version=v1.6</NuGetTargetMoniker>
      </PropertyGroup>
    </When>
    <When Condition="'$(TargetGroup)'=='netstandard1.7'">
      <PropertyGroup>
        <PackageTargetFramework>netstandard1.7</PackageTargetFramework>
        <NuGetTargetMoniker>.NETStandard,Version=v1.7</NuGetTargetMoniker>
      </PropertyGroup>
    </When>
    <When Condition="'$(TargetGroup)'=='netstandard13aot'">
      <PropertyGroup>
        <PackageTargetFramework>netstandard1.3</PackageTargetFramework>
        <PackageTargetRuntime>aot</PackageTargetRuntime>
        <NuGetTargetMoniker>.NETStandard,Version=v1.3</NuGetTargetMoniker>
      </PropertyGroup>
    </When>
    <When Condition="'$(TargetGroup)'=='netstandard15aot'">
      <PropertyGroup>
        <PackageTargetFramework>netstandard1.5</PackageTargetFramework>
        <PackageTargetRuntime>aot</PackageTargetRuntime>
        <NuGetTargetMoniker>.NETStandard,Version=v1.5</NuGetTargetMoniker>
      </PropertyGroup>
    </When>
    <When Condition="'$(TargetGroup)'=='netcoreapp1.0'">
      <PropertyGroup>
        <PackageTargetFramework>netcoreapp1.0</PackageTargetFramework>
        <NuGetTargetMoniker>.NETCoreApp,Version=v1.0</NuGetTargetMoniker>
      </PropertyGroup>
    </When>
    <When Condition="'$(TargetGroup)'=='netcoreapp1.1'">
      <PropertyGroup>
        <PackageTargetFramework>netcoreapp1.1</PackageTargetFramework>
        <NuGetTargetMoniker>.NETCoreApp,Version=v1.1</NuGetTargetMoniker>
      </PropertyGroup>
    </When>
    <When Condition="'$(TargetGroup)'=='netcoreapp1.2'">
      <PropertyGroup>
        <PackageTargetFramework>netcoreapp1.2</PackageTargetFramework>
        <NuGetTargetMoniker>.NETCoreApp,Version=v1.2</NuGetTargetMoniker>
      </PropertyGroup>
    </When>
    <When Condition="'$(TargetGroup)'=='netcoreapp1.2corert'">
      <PropertyGroup>
        <PackageTargetFramework>netcoreapp1.2</PackageTargetFramework>
        <PackageTargetRuntime Condition="'$(PackageTargetRuntime)' != ''">$(PackageTargetRuntime)-corert</PackageTargetRuntime>
        <PackageTargetRuntime Condition="'$(PackageTargetRuntime)' == ''">corert</PackageTargetRuntime>
        <NuGetTargetMoniker>.NETCoreApp,Version=v1.2</NuGetTargetMoniker>
      </PropertyGroup>
    </When>
    <When Condition="'$(TargetGroup)'=='dnxcore50'">
      <PropertyGroup>
        <ConfigurationErrorMsg>$(ConfigurationErrorMsg);DNXCore50 has been deprecated.  Please use NETStandard1.X or NETCoreApp1.0 instead.</ConfigurationErrorMsg>
      </PropertyGroup>
    </When>
    <When Condition="'$(TargetGroup)'=='net463'">
      <PropertyGroup>
        <PackageTargetFramework>net463</PackageTargetFramework>
        <TargetingPackNugetPackageId>Microsoft.TargetingPack.NETFramework.v4.6.3</TargetingPackNugetPackageId>
        <NuGetTargetMoniker>.NETFramework,Version=v4.6.3</NuGetTargetMoniker>
      </PropertyGroup>
    </When>
    <When Condition="'$(TargetGroup)'=='net462'">
      <PropertyGroup>
        <PackageTargetFramework>net462</PackageTargetFramework>
        <TargetingPackNugetPackageId>Microsoft.TargetingPack.NETFramework.v4.6.2</TargetingPackNugetPackageId>
        <NuGetTargetMoniker>.NETFramework,Version=v4.6.2</NuGetTargetMoniker>
      </PropertyGroup>
    </When>
    <When Condition="'$(TargetGroup)'=='net461'">
      <PropertyGroup>
        <PackageTargetFramework>net461</PackageTargetFramework>
        <TargetingPackNugetPackageId>Microsoft.TargetingPack.NETFramework.v4.6.1</TargetingPackNugetPackageId>
        <NuGetTargetMoniker>.NETFramework,Version=v4.6.1</NuGetTargetMoniker>
      </PropertyGroup>
    </When>
    <When Condition="'$(TargetGroup)'=='net46'">
      <PropertyGroup>
        <PackageTargetFramework>net46</PackageTargetFramework>
        <TargetingPackNugetPackageId>Microsoft.TargetingPack.NETFramework.v4.6</TargetingPackNugetPackageId>
        <NuGetTargetMoniker>.NETFramework,Version=v4.6</NuGetTargetMoniker>
      </PropertyGroup>
    </When>
    <When Condition="'$(TargetGroup)'=='net451'">
      <PropertyGroup>
        <PackageTargetFramework>net451</PackageTargetFramework>
        <TargetingPackNugetPackageId>Microsoft.TargetingPack.NETFramework.v4.5.1</TargetingPackNugetPackageId>
        <NuGetTargetMoniker>.NETFramework,Version=v4.5.1</NuGetTargetMoniker>
      </PropertyGroup>
    </When>
    <When Condition="'$(TargetGroup)'=='net45'">
      <PropertyGroup>
        <PackageTargetFramework>net45</PackageTargetFramework>
        <TargetingPackNugetPackageId>Microsoft.TargetingPack.NETFramework.v4.5</TargetingPackNugetPackageId>
        <NuGetTargetMoniker>.NETFramework,Version=v4.5</NuGetTargetMoniker>
      </PropertyGroup>
    </When>
    <When Condition="'$(TargetGroup)'=='win8'">
      <PropertyGroup>
        <PackageTargetFramework>win8</PackageTargetFramework>
        <NuGetTargetMoniker>Windows,Version=v8.0</NuGetTargetMoniker>
      </PropertyGroup>
    </When>
    <When Condition="'$(TargetGroup)'=='wpa81'">
      <PropertyGroup>
        <PackageTargetFramework>wpa81</PackageTargetFramework>
        <NuGetTargetMoniker>WindowsPhoneApp,Version=v8.1</NuGetTargetMoniker>
      </PropertyGroup>
    </When>
    <When Condition="'$(TargetGroup)'=='uap101aot'">
      <PropertyGroup>
        <PackageTargetFramework>uap10.1</PackageTargetFramework>
        <PackageTargetRuntime>aot</PackageTargetRuntime>
        <NuGetTargetMoniker>UAP,Version=v10.1</NuGetTargetMoniker>
      </PropertyGroup>
    </When>
    <When Condition="'$(TargetGroup)'=='uap101'">
      <PropertyGroup>
        <PackageTargetFramework>uap10.1</PackageTargetFramework>
        <NuGetTargetMoniker>UAP,Version=v10.1</NuGetTargetMoniker>
      </PropertyGroup>
    </When>
    <When Condition="'$(TargetGroup)'=='portable-net45+win8+sl5'">
      <PropertyGroup>
        <PackageTargetFramework>portable-net45+win8+sl5</PackageTargetFramework>
        <NuGetTargetMoniker>.NETPortable,Version=v0.0,Profile=Profile47</NuGetTargetMoniker>
      </PropertyGroup>
      <ItemGroup>
        <Compile Include="$(CommonPath)\System\Reflection\AssemblyMetadataAttribute.cs">
          <Link>System\Reflection\AssemblyMetadataAttribute.cs</Link>
        </Compile>
      </ItemGroup>
    </When>
    <When Condition="'$(TargetGroup)'=='portable-net40+sl4+win8+wp8'">
>>>>>>> 05ae65fd
      <PropertyGroup>
        <DebugSymbols Condition="'$(DebugSymbols)' == ''">true</DebugSymbols>
        <Optimize Condition="'$(Optimize)' == ''">true</Optimize>
        <DebugType Condition="'$(DebugType)' == ''">pdbonly</DebugType>
        <DefineConstants>$(DefineConstants),TRACE</DefineConstants>
      </PropertyGroup>
    </When>
  </Choose>

  <!-- Default Test platform to deploy the netstandard compiled tests to -->
  <PropertyGroup>
    <DefaultTestTFM>netcoreapp1.1</DefaultTestTFM>
    <TestTFM Condition="'$(TestTFM)'==''">$(DefaultTestTFM)</TestTFM>
    <!-- we default FilterToTestTFM to DefaultTestTFM if it is not explicity defined -->
    <FilterToTestTFM Condition="'$(FilterToTestTFM)'==''">$(DefaultTestTFM)</FilterToTestTFM>
    <!-- FilterTestNugetTargetMoniker needs to stay in the long form to be used for Framework and Runtime filtering purposes -->
    <FilterTestNugetTargetMoniker Condition="'$(FilterTestNugetTargetMoniker)'==''">.NETCoreApp,Version=v1.1</FilterTestNugetTargetMoniker>
  </PropertyGroup>

  <PropertyGroup>
    <IsRedistAssembly Condition="'$(IsRedistAssembly)'=='' AND ($(MSBuildProjectFullPath.Contains('\redist\')) OR $(MSBuildProjectFullPath.Contains('/redist/')))">true</IsRedistAssembly>
  </PropertyGroup>
  <PropertyGroup Condition="'$(IsRedistAssembly)'=='true'">
    <NuGetRuntimeIdentifier Condition="'$(TargetGroup)' == 'netcore50'">win8</NuGetRuntimeIdentifier>
    <NuGetRuntimeIdentifier Condition="'$(TargetGroup)' == 'netcore50aot'">win8-aot</NuGetRuntimeIdentifier>

    <!-- workaround Dev14 issue with nuget targets -->
    <RuntimeIndentifier>$(NuGetRuntimeIdentifier)</RuntimeIndentifier>
  </PropertyGroup>

  <!-- If there is a target group, try to find project.json and lockfile in a subfolder named as that target. -->
  <PropertyGroup Condition="'$(TargetGroup)'!=''">
    <ProjectJson Condition="Exists('$(MSBuildProjectDirectory)/$(TargetGroup)/project.json')">$(MSBuildProjectDirectory)/$(TargetGroup)/project.json</ProjectJson>
    <!-- Check for both project.json and lockfile to avoid using a stale lockfile. -->
    <ProjectLockJson Condition="Exists('$(MSBuildProjectDirectory)/$(TargetGroup)/project.json') AND Exists('$(MSBuildProjectDirectory)/$(TargetGroup)/project.lock.json')">$(MSBuildProjectDirectory)/$(TargetGroup)/project.lock.json</ProjectLockJson>
  </PropertyGroup>

  <!-- Disable some standard properties for building our projects -->
  <PropertyGroup>
    <NoStdLib>true</NoStdLib>
    <NoExplicitReferenceToStdLib>true</NoExplicitReferenceToStdLib>
    <AddAdditionalExplicitAssemblyReferences>false</AddAdditionalExplicitAssemblyReferences>
    <GenerateTargetFrameworkAttribute>false</GenerateTargetFrameworkAttribute>
    <CopyNuGetImplementations>false</CopyNuGetImplementations>
  </PropertyGroup>

  <!-- Set up handling of build warnings -->
  <PropertyGroup>
    <WarningLevel>4</WarningLevel>
    <TreatWarningsAsErrors>true</TreatWarningsAsErrors>
  </PropertyGroup>

  <!-- Set up some common paths -->
  <PropertyGroup>
    <CommonPath>$(SourceDir)Common\src</CommonPath>
    <CommonTestPath>$(SourceDir)Common\tests</CommonTestPath>
  </PropertyGroup>

  <!-- Set up the default output and intermediate paths -->
  <PropertyGroup>
    <OSPlatformConfig>$(OSGroup).$(Platform).$(ConfigurationGroup)</OSPlatformConfig>
    <TargetOutputRelPath Condition="'$(TargetGroup)'!=''">$(TargetGroup)/</TargetOutputRelPath>
    <TestTargetOutputRelPath Condition="'$(TestTargetOutputRelPath)'=='' And '$(TargetGroup)'!='' And '$(TestTFM)'!=''">$(TargetGroup).$(TestTFM)/</TestTargetOutputRelPath>
    <TestTargetOutputRelPath Condition="'$(TestTargetOutputRelPath)'=='' And '$(TargetGroup)'=='' And '$(TestTFM)'!=''">default.$(TestTFM)/</TestTargetOutputRelPath>

    <BaseOutputPath Condition="'$(BaseOutputPath)'==''">$(BinDir)</BaseOutputPath>

    <OutputPathSubfolder Condition="'$(IsCompatAssembly)'=='true'">/Compat</OutputPathSubfolder>
    <OutputPath Condition="'$(OutputPath)'==''">$(BaseOutputPath)$(OSPlatformConfig)/$(MSBuildProjectName)/$(TargetOutputRelPath)$(OutputPathSubfolder)</OutputPath>

    <IntermediateOutputRootPath Condition="'$(IntermediateOutputRootPath)' == ''">$(BaseIntermediateOutputPath)$(OSPlatformConfig)/</IntermediateOutputRootPath>
    <IntermediateOutputPath Condition="'$(IntermediateOutputPath)' == ''">$(IntermediateOutputRootPath)$(MSBuildProjectName)/$(TargetOutputRelPath)</IntermediateOutputPath>

    <RuntimePath Condition="'$(RuntimePath)' == ''">$(BinDir)runtime/$(BuildConfiguration)/</RuntimePath>
    <RefRootPath>$(BinDir)ref/</RefRootPath>
    <!-- TODO: We need to compute this based on the TargetGroup of the BuildConfiguration -->
    <RefPath>$(RefRootPath)netcoreapp/</RefPath>
    <NetStandardRefPath>$(RefRootPath)netstandard/</NetStandardRefPath>

    <PackagesBasePath Condition="'$(PackagesBasePath)'==''">$(BinDir)$(OSPlatformConfig)</PackagesBasePath>
    <PackageOutputPath Condition="'$(PackageOutputPath)'==''">$(PackageOutputRoot)$(ConfigurationGroup)/</PackageOutputPath>
    <SymbolPackageOutputPath Condition="'$(SymbolPackageOutputPath)'==''">$(PackageOutputPath)symbols/</SymbolPackageOutputPath>
    
    <!-- When testing against packages, we want to run against just the localpackages cache -->
    <PackagesDir Condition="'$(BuildTestsAgainstPackages)'=='true'">$(PackageInstallPath)</PackagesDir>
    <!-- PackageDrops is set to the bin folder where packages are built to generate the new test project.json for these -->
    <PackagesDrops Condition="'$(PackagesDrops)'==''">$(PackageOutputPath)</PackagesDrops>
  </PropertyGroup>

  <PropertyGroup>
    <!-- Don't run tests if we're building another platform's binaries on Windows -->
    <SkipTests Condition="'$(SkipTests)'=='' and ('$(OsEnvironment)'=='Windows_NT' and '$(TargetsWindows)'!='true' and '$(OSGroup)'!='AnyOS')">true</SkipTests>
  </PropertyGroup>

  <!-- Use Roslyn Compilers to build -->
  <Import Project="$(RoslynPropsFile)" Condition="'$(OSEnvironment)'!='Unix' and Exists('$(RoslynPropsFile)') and '$(UseRoslynCompilers)'!='false'" />
  <Import Project="$(RoslynPropsFile)" Condition="'$(OSEnvironment)'=='Unix' and Exists('$(RoslynPropsFile)')" />
</Project><|MERGE_RESOLUTION|>--- conflicted
+++ resolved
@@ -199,276 +199,7 @@
         <DefineConstants>$(DefineConstants),TRACE</DefineConstants>
       </PropertyGroup>
     </When>
-<<<<<<< HEAD
     <When Condition="'$(ConfigurationGroup)' == 'Release'">
-=======
-    <Otherwise>
-      <PropertyGroup>
-        <ConfigurationErrorMsg>$(ConfigurationErrorMsg);Unknown ConfigurationGroup [$(ConfigurationGroup)] specificed in your project.</ConfigurationErrorMsg>
-      </PropertyGroup>
-    </Otherwise>
-  </Choose>
-
-  <!-- initialize all the targets variables to false as they should only be set below -->
-  <PropertyGroup>
-    <TargetsWindows>false</TargetsWindows>
-    <TargetsUnix>false</TargetsUnix>
-    <TargetsLinux>false</TargetsLinux>
-    <TargetsOSX>false</TargetsOSX>
-    <TargetsFreeBSD>false</TargetsFreeBSD>
-    <TargetsNetBSD>false</TargetsNetBSD>
-  </PropertyGroup>
-
-  <!-- Setup properties per OSGroup -->
-  <Choose>
-    <When Condition="'$(OSGroup)'=='AnyOS'">
-      <PropertyGroup>
-      </PropertyGroup>
-    </When>
-    <When Condition="'$(OSGroup)'=='Windows_NT'">
-      <PropertyGroup>
-        <TargetsWindows>true</TargetsWindows>
-        <PackageTargetRuntime>win</PackageTargetRuntime>
-        <UseWin32Apis>true</UseWin32Apis>
-      </PropertyGroup>
-    </When>
-    <When Condition="'$(OSGroup)'=='Unix'">
-      <PropertyGroup>
-        <TargetsUnix>true</TargetsUnix>
-        <PackageTargetRuntime>unix</PackageTargetRuntime>
-      </PropertyGroup>
-    </When>
-    <When Condition="'$(OSGroup)'=='Linux'">
-      <PropertyGroup>
-        <TargetsUnix>true</TargetsUnix>
-        <TargetsLinux>true</TargetsLinux>
-        <PackageTargetRuntime>linux</PackageTargetRuntime>
-      </PropertyGroup>
-    </When>
-    <When Condition="'$(OSGroup)'=='OSX'">
-      <PropertyGroup>
-        <TargetsUnix>true</TargetsUnix>
-        <TargetsOSX>true</TargetsOSX>
-        <PackageTargetRuntime>osx</PackageTargetRuntime>
-      </PropertyGroup>
-    </When>
-    <When Condition="'$(OSGroup)'=='FreeBSD'">
-      <PropertyGroup>
-        <TargetsUnix>true</TargetsUnix>
-        <TargetsFreeBSD>true</TargetsFreeBSD>
-      </PropertyGroup>
-    </When>
-    <When Condition="'$(OSGroup)'=='NetBSD'">
-      <PropertyGroup>
-        <TargetsUnix>true</TargetsUnix>
-        <TargetsNetBSD>true</TargetsNetBSD>
-      </PropertyGroup>
-    </When>
-    <Otherwise>
-      <PropertyGroup>
-        <ConfigurationErrorMsg>$(ConfigurationErrorMsg);Unknown OSGroup [$(OSGroup)] specificed in your project.</ConfigurationErrorMsg>
-      </PropertyGroup>
-    </Otherwise>
-  </Choose>
-
-  <PropertyGroup>
-    <TargetsUnknownUnix Condition="'$(TargetsUnix)' == 'true' AND '$(OSGroup)' != 'Unix' AND '$(OSGroup)' != 'FreeBSD' AND '$(OSGroup)' != 'Linux' AND '$(OSGroup)' != 'NetBSD' AND '$(OSGroup)' != 'OSX'">true</TargetsUnknownUnix>
-  </PropertyGroup>
-
-  <!-- Setup properties per TargetGroup -->
-  <Choose>
-    <When Condition="'$(TargetGroup)'==''">
-      <PropertyGroup>
-      </PropertyGroup>
-    </When>
-    <When Condition="'$(TargetGroup)'=='netcore50'">
-      <PropertyGroup>
-        <PackageTargetFramework>netcore50</PackageTargetFramework>
-        <TargetingPackNugetPackageId>Microsoft.TargetingPack.Private.NetNative</TargetingPackNugetPackageId>
-        <NuGetTargetMoniker>.NETCore,Version=v5.0</NuGetTargetMoniker>
-      </PropertyGroup>
-    </When>
-    <When Condition="'$(TargetGroup)'=='netcore50aot'">
-      <PropertyGroup>
-        <PackageTargetFramework>netcore50</PackageTargetFramework>
-        <PackageTargetRuntime>aot</PackageTargetRuntime>
-        <TargetingPackNugetPackageId>Microsoft.TargetingPack.Private.NetNative</TargetingPackNugetPackageId>
-        <NuGetTargetMoniker>.NETCore,Version=v5.0</NuGetTargetMoniker>
-      </PropertyGroup>
-    </When>
-    <When Condition="'$(TargetGroup)'=='netstandard1.0'">
-      <PropertyGroup>
-        <PackageTargetFramework>netstandard1.0</PackageTargetFramework>
-        <NuGetTargetMoniker>.NETStandard,Version=v1.0</NuGetTargetMoniker>
-      </PropertyGroup>
-    </When>
-    <When Condition="'$(TargetGroup)'=='netstandard1.1'">
-      <PropertyGroup>
-        <PackageTargetFramework>netstandard1.1</PackageTargetFramework>
-        <NuGetTargetMoniker>.NETStandard,Version=v1.1</NuGetTargetMoniker>
-      </PropertyGroup>
-    </When>
-    <When Condition="'$(TargetGroup)'=='netstandard1.2'">
-      <PropertyGroup>
-        <PackageTargetFramework>netstandard1.2</PackageTargetFramework>
-        <NuGetTargetMoniker>.NETStandard,Version=v1.2</NuGetTargetMoniker>
-      </PropertyGroup>
-    </When>
-    <When Condition="'$(TargetGroup)'=='netstandard1.3'">
-      <PropertyGroup>
-        <PackageTargetFramework>netstandard1.3</PackageTargetFramework>
-        <NuGetTargetMoniker>.NETStandard,Version=v1.3</NuGetTargetMoniker>
-      </PropertyGroup>
-    </When>
-    <When Condition="'$(TargetGroup)'=='netstandard1.4'">
-      <PropertyGroup>
-        <PackageTargetFramework>netstandard1.4</PackageTargetFramework>
-        <NuGetTargetMoniker>.NETStandard,Version=v1.4</NuGetTargetMoniker>
-      </PropertyGroup>
-    </When>
-    <When Condition="'$(TargetGroup)'=='netstandard1.5'">
-      <PropertyGroup>
-        <PackageTargetFramework>netstandard1.5</PackageTargetFramework>
-        <NuGetTargetMoniker>.NETStandard,Version=v1.5</NuGetTargetMoniker>
-      </PropertyGroup>
-    </When>
-    <When Condition="'$(TargetGroup)'=='netstandard1.6'">
-      <PropertyGroup>
-        <PackageTargetFramework>netstandard1.6</PackageTargetFramework>
-        <NuGetTargetMoniker>.NETStandard,Version=v1.6</NuGetTargetMoniker>
-      </PropertyGroup>
-    </When>
-    <When Condition="'$(TargetGroup)'=='netstandard1.7'">
-      <PropertyGroup>
-        <PackageTargetFramework>netstandard1.7</PackageTargetFramework>
-        <NuGetTargetMoniker>.NETStandard,Version=v1.7</NuGetTargetMoniker>
-      </PropertyGroup>
-    </When>
-    <When Condition="'$(TargetGroup)'=='netstandard13aot'">
-      <PropertyGroup>
-        <PackageTargetFramework>netstandard1.3</PackageTargetFramework>
-        <PackageTargetRuntime>aot</PackageTargetRuntime>
-        <NuGetTargetMoniker>.NETStandard,Version=v1.3</NuGetTargetMoniker>
-      </PropertyGroup>
-    </When>
-    <When Condition="'$(TargetGroup)'=='netstandard15aot'">
-      <PropertyGroup>
-        <PackageTargetFramework>netstandard1.5</PackageTargetFramework>
-        <PackageTargetRuntime>aot</PackageTargetRuntime>
-        <NuGetTargetMoniker>.NETStandard,Version=v1.5</NuGetTargetMoniker>
-      </PropertyGroup>
-    </When>
-    <When Condition="'$(TargetGroup)'=='netcoreapp1.0'">
-      <PropertyGroup>
-        <PackageTargetFramework>netcoreapp1.0</PackageTargetFramework>
-        <NuGetTargetMoniker>.NETCoreApp,Version=v1.0</NuGetTargetMoniker>
-      </PropertyGroup>
-    </When>
-    <When Condition="'$(TargetGroup)'=='netcoreapp1.1'">
-      <PropertyGroup>
-        <PackageTargetFramework>netcoreapp1.1</PackageTargetFramework>
-        <NuGetTargetMoniker>.NETCoreApp,Version=v1.1</NuGetTargetMoniker>
-      </PropertyGroup>
-    </When>
-    <When Condition="'$(TargetGroup)'=='netcoreapp1.2'">
-      <PropertyGroup>
-        <PackageTargetFramework>netcoreapp1.2</PackageTargetFramework>
-        <NuGetTargetMoniker>.NETCoreApp,Version=v1.2</NuGetTargetMoniker>
-      </PropertyGroup>
-    </When>
-    <When Condition="'$(TargetGroup)'=='netcoreapp1.2corert'">
-      <PropertyGroup>
-        <PackageTargetFramework>netcoreapp1.2</PackageTargetFramework>
-        <PackageTargetRuntime Condition="'$(PackageTargetRuntime)' != ''">$(PackageTargetRuntime)-corert</PackageTargetRuntime>
-        <PackageTargetRuntime Condition="'$(PackageTargetRuntime)' == ''">corert</PackageTargetRuntime>
-        <NuGetTargetMoniker>.NETCoreApp,Version=v1.2</NuGetTargetMoniker>
-      </PropertyGroup>
-    </When>
-    <When Condition="'$(TargetGroup)'=='dnxcore50'">
-      <PropertyGroup>
-        <ConfigurationErrorMsg>$(ConfigurationErrorMsg);DNXCore50 has been deprecated.  Please use NETStandard1.X or NETCoreApp1.0 instead.</ConfigurationErrorMsg>
-      </PropertyGroup>
-    </When>
-    <When Condition="'$(TargetGroup)'=='net463'">
-      <PropertyGroup>
-        <PackageTargetFramework>net463</PackageTargetFramework>
-        <TargetingPackNugetPackageId>Microsoft.TargetingPack.NETFramework.v4.6.3</TargetingPackNugetPackageId>
-        <NuGetTargetMoniker>.NETFramework,Version=v4.6.3</NuGetTargetMoniker>
-      </PropertyGroup>
-    </When>
-    <When Condition="'$(TargetGroup)'=='net462'">
-      <PropertyGroup>
-        <PackageTargetFramework>net462</PackageTargetFramework>
-        <TargetingPackNugetPackageId>Microsoft.TargetingPack.NETFramework.v4.6.2</TargetingPackNugetPackageId>
-        <NuGetTargetMoniker>.NETFramework,Version=v4.6.2</NuGetTargetMoniker>
-      </PropertyGroup>
-    </When>
-    <When Condition="'$(TargetGroup)'=='net461'">
-      <PropertyGroup>
-        <PackageTargetFramework>net461</PackageTargetFramework>
-        <TargetingPackNugetPackageId>Microsoft.TargetingPack.NETFramework.v4.6.1</TargetingPackNugetPackageId>
-        <NuGetTargetMoniker>.NETFramework,Version=v4.6.1</NuGetTargetMoniker>
-      </PropertyGroup>
-    </When>
-    <When Condition="'$(TargetGroup)'=='net46'">
-      <PropertyGroup>
-        <PackageTargetFramework>net46</PackageTargetFramework>
-        <TargetingPackNugetPackageId>Microsoft.TargetingPack.NETFramework.v4.6</TargetingPackNugetPackageId>
-        <NuGetTargetMoniker>.NETFramework,Version=v4.6</NuGetTargetMoniker>
-      </PropertyGroup>
-    </When>
-    <When Condition="'$(TargetGroup)'=='net451'">
-      <PropertyGroup>
-        <PackageTargetFramework>net451</PackageTargetFramework>
-        <TargetingPackNugetPackageId>Microsoft.TargetingPack.NETFramework.v4.5.1</TargetingPackNugetPackageId>
-        <NuGetTargetMoniker>.NETFramework,Version=v4.5.1</NuGetTargetMoniker>
-      </PropertyGroup>
-    </When>
-    <When Condition="'$(TargetGroup)'=='net45'">
-      <PropertyGroup>
-        <PackageTargetFramework>net45</PackageTargetFramework>
-        <TargetingPackNugetPackageId>Microsoft.TargetingPack.NETFramework.v4.5</TargetingPackNugetPackageId>
-        <NuGetTargetMoniker>.NETFramework,Version=v4.5</NuGetTargetMoniker>
-      </PropertyGroup>
-    </When>
-    <When Condition="'$(TargetGroup)'=='win8'">
-      <PropertyGroup>
-        <PackageTargetFramework>win8</PackageTargetFramework>
-        <NuGetTargetMoniker>Windows,Version=v8.0</NuGetTargetMoniker>
-      </PropertyGroup>
-    </When>
-    <When Condition="'$(TargetGroup)'=='wpa81'">
-      <PropertyGroup>
-        <PackageTargetFramework>wpa81</PackageTargetFramework>
-        <NuGetTargetMoniker>WindowsPhoneApp,Version=v8.1</NuGetTargetMoniker>
-      </PropertyGroup>
-    </When>
-    <When Condition="'$(TargetGroup)'=='uap101aot'">
-      <PropertyGroup>
-        <PackageTargetFramework>uap10.1</PackageTargetFramework>
-        <PackageTargetRuntime>aot</PackageTargetRuntime>
-        <NuGetTargetMoniker>UAP,Version=v10.1</NuGetTargetMoniker>
-      </PropertyGroup>
-    </When>
-    <When Condition="'$(TargetGroup)'=='uap101'">
-      <PropertyGroup>
-        <PackageTargetFramework>uap10.1</PackageTargetFramework>
-        <NuGetTargetMoniker>UAP,Version=v10.1</NuGetTargetMoniker>
-      </PropertyGroup>
-    </When>
-    <When Condition="'$(TargetGroup)'=='portable-net45+win8+sl5'">
-      <PropertyGroup>
-        <PackageTargetFramework>portable-net45+win8+sl5</PackageTargetFramework>
-        <NuGetTargetMoniker>.NETPortable,Version=v0.0,Profile=Profile47</NuGetTargetMoniker>
-      </PropertyGroup>
-      <ItemGroup>
-        <Compile Include="$(CommonPath)\System\Reflection\AssemblyMetadataAttribute.cs">
-          <Link>System\Reflection\AssemblyMetadataAttribute.cs</Link>
-        </Compile>
-      </ItemGroup>
-    </When>
-    <When Condition="'$(TargetGroup)'=='portable-net40+sl4+win8+wp8'">
->>>>>>> 05ae65fd
       <PropertyGroup>
         <DebugSymbols Condition="'$(DebugSymbols)' == ''">true</DebugSymbols>
         <Optimize Condition="'$(Optimize)' == ''">true</Optimize>
